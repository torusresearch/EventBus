package EventBus

import (
	"fmt"
	"reflect"
	"sync"
)

// EventBus - box for handlers and callbacks.
type EventBus struct {
	handlers map[string]reflect.Value
	flagOnce map[string]bool
	lock     sync.Mutex
	wg       sync.WaitGroup
}

// New returns new EventBus with empty handlers.
func New() *EventBus {
	return &EventBus{
		make(map[string]reflect.Value),
		make(map[string]bool),
		sync.Mutex{},
		sync.WaitGroup{},
	}
}

<<<<<<< HEAD
// Subscribe - subscribe to a topic.
func (bus *EventBus) Subscribe(topic string, fn interface{}) {
=======
// Subscribe - subscribe to a channel.
func (bus *EventBus) Subscribe(channel string, fn interface{}) error {
>>>>>>> 55a2f078
	bus.lock.Lock()
	if !(reflect.TypeOf(fn).Kind() == reflect.Func) {
		bus.lock.Unlock()
		return fmt.Errorf("%s is not of type reflect.Func", reflect.TypeOf(fn).Kind())
	}
	v := reflect.ValueOf(fn)
	bus.handlers[topic] = v
	bus.flagOnce[topic] = false
	bus.lock.Unlock()
	return nil
}

<<<<<<< HEAD
// SubscribeOnce - subscribe to a topic once. Handler will be removed after executing.
func (bus *EventBus) SubscribeOnce(topic string, fn interface{}) {
=======
// SubscribeOnce - subscribe to a channel once. Handler will be removed after executing.
func (bus *EventBus) SubscribeOnce(channel string, fn interface{}) error {
>>>>>>> 55a2f078
	bus.lock.Lock()
	if !(reflect.TypeOf(fn).Kind() == reflect.Func) {
		bus.lock.Unlock()
		return fmt.Errorf("%s is not of type reflect.Func", reflect.TypeOf(fn).Kind())
	}
	v := reflect.ValueOf(fn)
	bus.handlers[topic] = v
	bus.flagOnce[topic] = true
	bus.lock.Unlock()
	return nil
}

<<<<<<< HEAD
// Unsubscribe - remove callback defined for a topic.
func (bus *EventBus) Unsubscribe(topic string) {
	bus.lock.Lock()
	if _, ok := bus.handlers[topic]; ok {
		delete(bus.handlers, topic)
=======
// Unsubscribe - remove callback defined for a channel.
func (bus *EventBus) Unsubscribe(channel string) error {
	bus.lock.Lock()
	if _, ok := bus.handlers[channel]; ok {
		delete(bus.handlers, channel)
		bus.lock.Unlock()
		return nil
>>>>>>> 55a2f078
	}
	// Adding for safety until PR with defer is merged
	bus.lock.Unlock()
	return fmt.Errorf("topic %s doesn't exist", channel)
}

func (bus *EventBus) PublishAsync(topic string, args ...interface{}) {
	bus.wg.Add(1)
	go func() {
		defer bus.wg.Done()
		bus.Publish(topic, args...)
	}()
}

// Publish - execute callback defined for a topic. Any addional argument will be tranfered to the callback.
func (bus *EventBus) Publish(topic string, args ...interface{}) {
	bus.lock.Lock()
	if handler, ok := bus.handlers[topic]; ok {
		removeAfterExec, _ := bus.flagOnce[topic]
		args_ := make([]reflect.Value, 0)
		for _, arg := range args {
			args_ = append(args_, reflect.ValueOf(arg))
		}
		handler.Call(args_)
		if removeAfterExec {
			delete(bus.handlers, topic)
			bus.flagOnce[topic] = false
		}
	}
	bus.lock.Unlock()
}

func (bus *EventBus) WaitAsync() {
	bus.wg.Wait()
}<|MERGE_RESOLUTION|>--- conflicted
+++ resolved
@@ -24,13 +24,8 @@
 	}
 }
 
-<<<<<<< HEAD
 // Subscribe - subscribe to a topic.
-func (bus *EventBus) Subscribe(topic string, fn interface{}) {
-=======
-// Subscribe - subscribe to a channel.
-func (bus *EventBus) Subscribe(channel string, fn interface{}) error {
->>>>>>> 55a2f078
+func (bus *EventBus) Subscribe(topic string, fn interface{}) error {
 	bus.lock.Lock()
 	if !(reflect.TypeOf(fn).Kind() == reflect.Func) {
 		bus.lock.Unlock()
@@ -43,13 +38,8 @@
 	return nil
 }
 
-<<<<<<< HEAD
 // SubscribeOnce - subscribe to a topic once. Handler will be removed after executing.
-func (bus *EventBus) SubscribeOnce(topic string, fn interface{}) {
-=======
-// SubscribeOnce - subscribe to a channel once. Handler will be removed after executing.
-func (bus *EventBus) SubscribeOnce(channel string, fn interface{}) error {
->>>>>>> 55a2f078
+func (bus *EventBus) SubscribeOnce(topic string, fn interface{}) error {
 	bus.lock.Lock()
 	if !(reflect.TypeOf(fn).Kind() == reflect.Func) {
 		bus.lock.Unlock()
@@ -62,21 +52,13 @@
 	return nil
 }
 
-<<<<<<< HEAD
 // Unsubscribe - remove callback defined for a topic.
-func (bus *EventBus) Unsubscribe(topic string) {
+func (bus *EventBus) Unsubscribe(topic string) error {
 	bus.lock.Lock()
 	if _, ok := bus.handlers[topic]; ok {
 		delete(bus.handlers, topic)
-=======
-// Unsubscribe - remove callback defined for a channel.
-func (bus *EventBus) Unsubscribe(channel string) error {
-	bus.lock.Lock()
-	if _, ok := bus.handlers[channel]; ok {
-		delete(bus.handlers, channel)
 		bus.lock.Unlock()
 		return nil
->>>>>>> 55a2f078
 	}
 	// Adding for safety until PR with defer is merged
 	bus.lock.Unlock()
